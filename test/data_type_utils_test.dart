--- conflicted
+++ resolved
@@ -258,8 +258,6 @@
     value = Uint8List.fromList([1, 2, 3]);
     expect(DataTypeUtils.cloneValue(value), equals(value));
   });
-<<<<<<< HEAD
-
   test('equalsValue', () {
     dynamic value = {
       'a': {
@@ -329,6 +327,4 @@
     expect(DataTypeUtils.equalsValue(value, Uint8List.fromList([1, 2, 3])),
         isTrue);
   });
-=======
->>>>>>> 57d0092d
 }